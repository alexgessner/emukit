--- conflicted
+++ resolved
@@ -18,13 +18,9 @@
 class QuadratureRBF(QuadratureKernel):
     """
     Augments an RBF kernel with integrability
-<<<<<<< HEAD
-    Note that each standard kernel goes with a corresponding quadrature kernel, in this case QuadratureRBF
-=======
 
     Note 1: each standard kernel goes with a corresponding quadrature kernel, in this case the standard rbf kernel.
     Note 2: each child of this class implements a unique measure-integralBounds pair
->>>>>>> 6767c83a
     """
 
     def __init__(self, rbf_kernel: IRBF, integral_bounds: Optional[List[Tuple[float, float]]],
@@ -48,17 +44,10 @@
     def variance(self):
         return self.kern.variance
 
-<<<<<<< HEAD
-    # the following methods are integrals of a quadrature kernel
-    def qK(self, x2: np.ndarray, lengthscale_factor: float = 1.) -> np.ndarray:
-        """
-        RBF kernel with the first component integrated out aka. kernel mean
-=======
     def qK(self, x2: np.ndarray) -> np.ndarray:
         """
         RBF kernel with the first component integrated out aka kernel mean
 
->>>>>>> 6767c83a
         :param x2: remaining argument of the once integrated kernel, shape (n_point N, input_dim)
         :param lengthscale_factor: positive multiplicative scaling of the lengthscale
         :returns: kernel mean at location x2, shape (1, N)
@@ -67,21 +56,14 @@
 
     def Kq(self, x1: np.ndarray, lengthscale_factor: float = 1.) -> np.ndarray:
         """
-<<<<<<< HEAD
-        RBF kernel with the second component integrated out aka. kernel mean
-=======
         RBF kernel with the second component integrated out aka kernel mean
 
->>>>>>> 6767c83a
         :param x1: remaining argument of the once integrated kernel, shape (n_point N, input_dim)
         :param lengthscale_factor: positive multiplicative scaling of the lengthscale
         :returns: kernel mean at location x1, shape (N, 1)
         """
         return self.qK(x1, lengthscale_factor).T
 
-<<<<<<< HEAD
-    def qKq(self, lengthscale_factor: float = 1.) -> np.float:
-=======
     def qKq(self) -> float:
         """
         RBF kernel integrated over both arguments x1 and x2
@@ -162,7 +144,6 @@
         return kernel_mean.reshape(1, -1)
 
     def qKq(self) -> float:
->>>>>>> 6767c83a
         """
         RBF kernel integrated over both arguments x1 and x2
         :returns: double integrated kernel
@@ -209,23 +190,6 @@
         """
         super().__init__(rbf_kernel=rbf_kernel, integral_bounds=None, measure=measure, variable_names=variable_names)
 
-<<<<<<< HEAD
-    # rbf-kernel specific helpers
-    def _scaled_vector_diff(self, v1: np.ndarray, v2: np.ndarray, lengthscale_factor: float = 1.) -> np.ndarray:
-        """
-        Scaled element-wise vector difference between vectors v1 and v2
-        .. math::
-            \frac{v_1 - v_2}{\lambda \sqrt{2}}
-        name mapping:
-            \lambda: self.kern.lengthscale
-        :param v1: first vector
-        :param v2: second vector, must have same second dimensions as v1
-        :param lengthscale_factor: positive multiplicative scaling of the lengthscale
-        :return: scaled difference between v1 and v2, np.ndarray with unchanged dimensions
-        """
-        lengthscale = (self.lengthscale * lengthscale_factor)[0]
-        return (v1 - v2) / (lengthscale * np.sqrt(2))
-=======
     def qK(self, x2: np.ndarray) -> np.ndarray:
         """
         RBF kernel with the first component integrated out aka kernel mean
@@ -343,5 +307,4 @@
 
         fraction = ((exp_lo - exp_up) / (self.lengthscale * np.sqrt(np.pi / 2.) * (erf_up - erf_lo))).T
 
-        return self.qK(x2) * fraction
->>>>>>> 6767c83a
+        return self.qK(x2) * fraction