# Copyright 2018 Amazon.com, Inc. or its affiliates. All Rights Reserved.
# SPDX-License-Identifier: Apache-2.0

from .squared_correlation import SquaredCorrelation  # noqa: F401
from .squared_correlation import SquaredCorrelation as IntegralVarianceReduction  # noqa: F401
from .mutual_information import MutualInformation  # noqa: F401
<<<<<<< HEAD
from .posterior_kernel_mean import PosteriorKernelMean
from .model_variance import ModelVariance
=======
from .uncertainty_sampling import UncertaintySampling  # noqa: F401
>>>>>>> 6767c83a
<|MERGE_RESOLUTION|>--- conflicted
+++ resolved
@@ -4,9 +4,6 @@
 from .squared_correlation import SquaredCorrelation  # noqa: F401
 from .squared_correlation import SquaredCorrelation as IntegralVarianceReduction  # noqa: F401
 from .mutual_information import MutualInformation  # noqa: F401
-<<<<<<< HEAD
 from .posterior_kernel_mean import PosteriorKernelMean
 from .model_variance import ModelVariance
-=======
-from .uncertainty_sampling import UncertaintySampling  # noqa: F401
->>>>>>> 6767c83a
+from .uncertainty_sampling import UncertaintySampling  # noqa: F401